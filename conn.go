--- conflicted
+++ resolved
@@ -72,7 +72,7 @@
 	Logger            Logger
 	LogLevel          int
 	Dial              DialFunc
-<<<<<<< HEAD
+	Timeout           time.Duration
 	RuntimeParams     map[string]string                     // Run-time parameters to set on connection as session default values (e.g. search_path or application_name)
 	OnNotice          NoticeHandler                         // Callback function called when a notice response is received.
 	CustomConnInfo    func(*Conn) (*pgtype.ConnInfo, error) // Callback function to implement connection strategies for different backends. crate, pgbouncer, pgpool, etc.
@@ -87,11 +87,6 @@
 	// used by default. The same functionality can be controlled on a per query
 	// basis by setting QueryExOptions.SimpleProtocol.
 	PreferSimpleProtocol bool
-=======
-	Timeout           time.Duration
-	RuntimeParams     map[string]string // Run-time parameters to set on connection as session default values (e.g. search_path or application_name)
-	OnNotice          NoticeHandler     // Callback function called when a notice response is received.
->>>>>>> 1bec4503
 }
 
 func (cc *ConnConfig) networkAddress() (network, address string) {
